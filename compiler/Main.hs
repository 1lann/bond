-- Copyright (c) Microsoft. All rights reserved.
-- Licensed under the MIT license. See LICENSE file in the project root for full license information.

{-# LANGUAGE RecordWildCards #-}

import System.Environment (getArgs, withArgs)
import System.Directory
import System.FilePath
import Data.Maybe
import Data.Monoid
import qualified Data.Foldable as F
import Control.Monad
import Prelude
import Control.Concurrent.Async
import GHC.Conc (getNumProcessors, setNumCapabilities)
import Data.Text.Lazy (Text)
import qualified Data.Text.Lazy as LT
import qualified Data.Text.Lazy.IO as LTIO
import Data.Aeson (encode)
import qualified Data.ByteString.Lazy as BL
import Language.Bond.Syntax.Types (Bond(..), Declaration(..), Import, Type(..))
import Language.Bond.Syntax.JSON()
import Language.Bond.Syntax.SchemaDef
import Language.Bond.Codegen.Util
import Language.Bond.Codegen.Templates
import Language.Bond.Codegen.TypeMapping
import Options
import IO

type Template = MappingContext -> String -> [Import] -> [Declaration] -> (String, Text)

main :: IO()
main = do
    args <- getArgs
    options <- (if null args then withArgs ["--help=all"] else id) getOptions
    setJobs $ jobs options
    case options of
        Cpp {..}    -> cppCodegen options
        Cs {..}     -> csCodegen options
        Java {..}   -> javaCodegen options
        Schema {..} -> writeSchema options
        _           -> print options

setJobs :: Maybe Int -> IO ()
setJobs Nothing = return ()
setJobs (Just n)
    | n > 0     = setNumCapabilities n
    | otherwise = do
        numProc <- getNumProcessors
        -- if n is less than 0 use that many fewer jobs than processors
        setNumCapabilities $ max 1 (numProc + n)

concurrentlyFor_ :: [a] -> (a -> IO b) -> IO ()
concurrentlyFor_ = (void .) . flip mapConcurrently


createDir :: FilePath -> IO ()
createDir path = do
    -- recursive = True
    createDirectoryIfMissing True path


writeSchema :: Options -> IO()
writeSchema Schema {..} =
    concurrentlyFor_ files $ \file -> do
        let fileName = takeBaseName file
        bond <- parseFile import_dir file
        if runtime_schema then
                forM_ (bondDeclarations bond) (writeSchemaDef fileName)
            else
                BL.writeFile (output_dir </> fileName <.> "json") $ encode bond
  where
    writeSchemaDef fileName s@Struct{..} | null declParams =
        BL.writeFile (output_dir </> fileName <.> declName <.> "json") $ encodeSchemaDef $ BT_UserDefined s []
    writeSchemaDef _ _ = return ()

writeSchema _ = error "writeSchema: impossible happened."

cppCodegen :: Options -> IO()
cppCodegen options@Cpp {..} = do
    let typeMapping = maybe cppTypeMapping cppCustomAllocTypeMapping allocator
    concurrentlyFor_ files $ codeGen options typeMapping templates
  where
    applyProto = map snd $ filter (enabled apply) protocols
    enabled a p = null a || fst p `elem` a
    protocols =
        [ (Compact, ProtocolReader " ::bond::CompactBinaryReader< ::bond::InputBuffer>")
        , (Compact, ProtocolWriter " ::bond::CompactBinaryWriter< ::bond::OutputBuffer>")
        , (Compact, ProtocolWriter " ::bond::CompactBinaryWriter< ::bond::CompactBinaryCounter::type>")
        , (Fast,    ProtocolReader " ::bond::FastBinaryReader< ::bond::InputBuffer>")
        , (Fast,    ProtocolWriter " ::bond::FastBinaryWriter< ::bond::OutputBuffer>")
        , (Simple,  ProtocolReader " ::bond::SimpleBinaryReader< ::bond::InputBuffer>")
        , (Simple,  ProtocolWriter " ::bond::SimpleBinaryWriter< ::bond::OutputBuffer>")
        ]
    templates = concat $ map snd $ filter fst codegen_templates
    codegen_templates = [ (core_enabled, core_files)
                        , (comm_enabled, [comm_h export_attribute, comm_cpp])
                        , (grpc_enabled, [grpc_h export_attribute])
                        ]
    core_files = [
          reflection_h export_attribute
        , types_h header enum_header allocator
        , types_cpp
        , apply_h applyProto export_attribute
        , apply_cpp applyProto
        ] <>
        [ enum_h | enum_header]
cppCodegen _ = error "cppCodegen: impossible happened."

csCodegen :: Options -> IO()
csCodegen options@Cs {..} = do
    concurrentlyFor_ files $ codeGen options typeMapping templates
  where
    typeMapping = if collection_interfaces
            then csCollectionInterfacesTypeMapping
            else csTypeMapping
    fieldMapping = if readonly_properties
            then ReadOnlyProperties
            else if fields
                 then PublicFields
                 else Properties
    templates = concat $ map snd $ filter fst codegen_templates
    codegen_templates = [ (structs_enabled, [types_cs Class fieldMapping])
                        , (comm_enabled, [comm_interface_cs, comm_proxy_cs, comm_service_cs])
                        , (grpc_enabled, [grpc_cs])
                        ]
csCodegen _ = error "csCodegen: impossible happened."

anyServiceInheritance :: [Declaration] -> Bool
anyServiceInheritance = getAny . F.foldMap serviceWithBase
  where
    serviceWithBase Service{..} = Any $ isJust serviceBase
    serviceWithBase _ = Any False

codeGen :: Options -> TypeMapping -> [Template] -> FilePath -> IO ()
codeGen options typeMapping templates file = do
    let outputDir = output_dir options
    let baseName = takeBaseName file
    aliasMapping <- parseAliasMappings $ using options
    namespaceMapping <- parseNamespaceMappings $ namespace options
    (Bond imports namespaces declarations) <- parseFile (import_dir options) file
    let mappingContext = MappingContext typeMapping aliasMapping namespaceMapping namespaces
<<<<<<< HEAD
    forM_ templates $ \template -> do
        let (suffix, code) = template mappingContext baseName imports declarations
        let fileName = baseName ++ suffix
        createDir outputDir
        let { content =
            if (no_banner options)
            then code
            else (commonHeader "//" file fileName <> code)
        }
        LTIO.writeFile (outputDir </> fileName) content

-- Java's class-per-file and package-as-path requirements make it difficult to
-- share code with languages where there is a known set of generated files for
-- each bondfile.
javaCodegen :: Options -> IO ()
javaCodegen Java {..} = do
    namespaceMapping <- parseNamespaceMappings namespace

    concurrentlyFor_ files $ \bondFile -> do
        (Bond imports namespaces declarations) <- parseFile import_dir bondFile
        -- AliasMappings not implemented.
        let mappingContext = MappingContext javaTypeMapping [] namespaceMapping namespaces

        forM_ declarations $ \declaration -> do
            let javaNamespace = getDeclNamespace mappingContext declaration
            let packageDir =
                  output_dir </> case javaNamespace of
                    x:xs -> foldl (</>) x xs
                    []   -> error "declaration " ++ declName declaration ++  " has no namespace"
            let javaFile = declName declaration ++ ".java"

            let code = case declaration of
                  Struct {} -> class_java mappingContext imports declaration
                  Enum {}   -> enum_java mappingContext declaration
                  _         -> mempty

            if LT.null code
                then return ()
                else do
                    let content =
                          if no_banner
                          then code
                          else (commonHeader "//" bondFile javaFile <> code)

                    createDir packageDir
                    LTIO.writeFile (packageDir </> javaFile) content
javaCodegen _ = error "javaCodegen: impossible happened."
=======
    case (anyServiceInheritance declarations, service_inheritance_enabled options, grpc_enabled options, comm_enabled options) of
        (True, False, _, _)   -> fail "Use --enable-service-inheritance to enable service inheritance syntax."
        (True, True, True, _) -> fail "Service inheritance is not supported in gRPC codegen."
        (True, True, _, True) -> fail "Service inheritance is not supported in Comm codegen."
        _                     -> forM_ templates $ \template -> do
                                    let (suffix, code) = template mappingContext baseName imports declarations
                                    let fileName = baseName ++ suffix
                                    createDirectoryIfMissing True outputDir
                                    let content = if (no_banner options) then code else (commonHeader "//" fileName <> code)
                                    L.writeFile (outputDir </> fileName) content
>>>>>>> d80983ac
<|MERGE_RESOLUTION|>--- conflicted
+++ resolved
@@ -140,17 +140,16 @@
     namespaceMapping <- parseNamespaceMappings $ namespace options
     (Bond imports namespaces declarations) <- parseFile (import_dir options) file
     let mappingContext = MappingContext typeMapping aliasMapping namespaceMapping namespaces
-<<<<<<< HEAD
-    forM_ templates $ \template -> do
-        let (suffix, code) = template mappingContext baseName imports declarations
-        let fileName = baseName ++ suffix
-        createDir outputDir
-        let { content =
-            if (no_banner options)
-            then code
-            else (commonHeader "//" file fileName <> code)
-        }
-        LTIO.writeFile (outputDir </> fileName) content
+    case (anyServiceInheritance declarations, service_inheritance_enabled options, grpc_enabled options, comm_enabled options) of
+        (True, False, _, _)   -> fail "Use --enable-service-inheritance to enable service inheritance syntax."
+        (True, True, True, _) -> fail "Service inheritance is not supported in gRPC codegen."
+        (True, True, _, True) -> fail "Service inheritance is not supported in Comm codegen."
+        _                     -> forM_ templates $ \template -> do
+                                    let (suffix, code) = template mappingContext baseName imports declarations
+                                    let fileName = baseName ++ suffix
+                                    createDirectoryIfMissing True outputDir
+                                    let content = if (no_banner options) then code else (commonHeader "//" fileName <> code)
+                                    L.writeFile (outputDir </> fileName) content
 
 -- Java's class-per-file and package-as-path requirements make it difficult to
 -- share code with languages where there is a known set of generated files for
@@ -187,16 +186,4 @@
 
                     createDir packageDir
                     LTIO.writeFile (packageDir </> javaFile) content
-javaCodegen _ = error "javaCodegen: impossible happened."
-=======
-    case (anyServiceInheritance declarations, service_inheritance_enabled options, grpc_enabled options, comm_enabled options) of
-        (True, False, _, _)   -> fail "Use --enable-service-inheritance to enable service inheritance syntax."
-        (True, True, True, _) -> fail "Service inheritance is not supported in gRPC codegen."
-        (True, True, _, True) -> fail "Service inheritance is not supported in Comm codegen."
-        _                     -> forM_ templates $ \template -> do
-                                    let (suffix, code) = template mappingContext baseName imports declarations
-                                    let fileName = baseName ++ suffix
-                                    createDirectoryIfMissing True outputDir
-                                    let content = if (no_banner options) then code else (commonHeader "//" fileName <> code)
-                                    L.writeFile (outputDir </> fileName) content
->>>>>>> d80983ac
+javaCodegen _ = error "javaCodegen: impossible happened."