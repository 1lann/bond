--- conflicted
+++ resolved
@@ -217,13 +217,10 @@
     "FALSE"
     CACHE BOOL "If TRUE, then skip Bond Core tests and examples")
 
-<<<<<<< HEAD
-=======
 set (BOND_SKIP_COMPAT_TESTS
     "FALSE"
     CACHE BOOL "If TRUE, then skip Bond Compat tests")
 
->>>>>>> d9afd924
 set (BOND_STACK_OPTIONS
     ""
     CACHE STRING "Options to pass to Haskell Stack")
